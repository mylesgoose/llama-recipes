# Copyright (c) Meta Platforms, Inc. and affiliates.
# This software may be used and distributed according to the terms of the Llama 2 Community License Agreement.

import os
import time
import yaml
from contextlib import nullcontext
from pathlib import Path
from pkg_resources import packaging


import torch
import torch.cuda.nccl as nccl
import torch.distributed as dist
from torch.distributed.fsdp import StateDictType
from torch.distributed.fsdp.sharded_grad_scaler import ShardedGradScaler
from tqdm import tqdm
from transformers import LlamaTokenizer


from llama_recipes.model_checkpointing import save_model_checkpoint, save_model_and_optimizer_sharded, save_optimizer_checkpoint
from llama_recipes.policies import fpSixteen,bfSixteen_mixed, get_llama_wrapper
from llama_recipes.utils.memory_utils import MemoryTrace


def set_tokenizer_params(tokenizer: LlamaTokenizer):
    tokenizer.pad_token_id = 0
    tokenizer.padding_side = "left"
    
# Converting Bytes to Megabytes
def byte2mb(x):
    return int(x / 2**20)

def train(model, train_dataloader,eval_dataloader, tokenizer, optimizer, lr_scheduler, gradient_accumulation_steps, train_config, fsdp_config=None, local_rank=None, rank=None):
    """
    Trains the model on the given dataloader
    
    Args:
        model: The model to be trained
        train_dataloader: The dataloader containing the training data
        optimizer: The optimizer used for training
        lr_scheduler: The learning rate scheduler
        gradient_accumulation_steps: The number of steps to accumulate gradients before performing a backward/update operation
        num_epochs: The number of epochs to train for
        local_rank: The rank of the current node in a distributed setting
        train_config: The training configuration
        eval_dataloader: The dataloader containing the eval data
        tokenizer: tokenizer used in the eval for decoding the predicitons
    
    Returns: results dictionary containing average training and validation perplexity and loss
    """
    # Create a gradient scaler for fp16
    if train_config.use_fp16 and train_config.enable_fsdp:
        scaler = ShardedGradScaler()
    elif train_config.use_fp16 and not train_config.enable_fsdp:
        scaler = torch.cuda.amp.GradScaler() 
    if train_config.enable_fsdp:
        world_size = int(os.environ["WORLD_SIZE"])
    autocast = torch.cuda.amp.autocast if train_config.use_fp16 else nullcontext
    
    train_prep = []
    train_loss = []
    val_prep = []
    val_loss =[]
    epoch_times = []
    checkpoint_times = []
    results = {}
    best_val_loss = float("inf")
    for epoch in range(train_config.num_epochs):
        epoch_start_time = time.perf_counter()
        with MemoryTrace() as memtrace:  # track the memory usage
            model.train()
            total_loss = 0.0
            total_length = len(train_dataloader)//gradient_accumulation_steps
            pbar = tqdm(colour="blue", desc=f"Training Epoch: {epoch+1}", total=total_length, dynamic_ncols=True)
            for step, batch in enumerate(train_dataloader):
                for key in batch.keys():
                    if train_config.enable_fsdp:
                        batch[key] = batch[key].to(local_rank)
                    else:
<<<<<<< HEAD
                        batch[key] = batch[key].to('cuda:0')
                loss = model(**batch).loss
=======
                        batch[key] = batch[key].to('cuda:0')              
                with autocast():
                    loss = model(**batch).loss
>>>>>>> b7fd81c7
                loss = loss / gradient_accumulation_steps
                total_loss += loss.detach().float()
                if train_config.use_fp16:
                    # if fp16 is enabled, use gradient scaler to handle gradient update
                    scaler.scale(loss).backward()
                    if (step + 1) % gradient_accumulation_steps == 0 or step == len(train_dataloader) - 1:
                        scaler.step(optimizer)
                        scaler.update()
                        optimizer.zero_grad()
                        pbar.update(1)
                else:
                    # regular backpropagation when fp16 is not used
                    loss.backward()
                    if (step + 1) % gradient_accumulation_steps == 0 or step == len(train_dataloader) - 1:
                        optimizer.step()
                        optimizer.zero_grad()
                        pbar.update(1)

                pbar.set_description(f"Training Epoch: {epoch+1}/{train_config.num_epochs}, step {step}/{len(train_dataloader)} completed (loss: {loss.detach().float()})")
            pbar.close()
                
        epoch_end_time = time.perf_counter()-epoch_start_time
        epoch_times.append(epoch_end_time)    
        # Reducing total_loss across all devices if there's more than one CUDA device
        if torch.cuda.device_count() > 1 and train_config.enable_fsdp:
            dist.all_reduce(total_loss, op=dist.ReduceOp.SUM)
        train_epoch_loss = total_loss / len(train_dataloader)
        if train_config.enable_fsdp:
            train_epoch_loss = train_epoch_loss/world_size
        train_perplexity = torch.exp(train_epoch_loss)
        
        train_prep.append(train_perplexity)
        train_loss.append(train_epoch_loss)
        
        if train_config.enable_fsdp:
            if rank==0:
                print(f"Max CUDA memory allocated was {memtrace.peak} GB")
                print(f"Max CUDA memory reserved was {memtrace.max_reserved} GB")
                print(f"Peak active CUDA memory was {memtrace.peak_active_gb} GB")
                print(f"Cuda Malloc retires : {memtrace.cuda_malloc_retires}")
                print(f"CPU Total Peak Memory consumed during the train (max): {memtrace.cpu_peaked + memtrace.cpu_begin} GB")
        else:
            print(f"Max CUDA memory allocated was {memtrace.peak} GB")
            print(f"Max CUDA memory reserved was {memtrace.max_reserved} GB")
            print(f"Peak active CUDA memory was {memtrace.peak_active_gb} GB")
            print(f"Cuda Malloc retires : {memtrace.cuda_malloc_retires}")
            print(f"CPU Total Peak Memory consumed during the train (max): {memtrace.cpu_peaked + memtrace.cpu_begin} GB")
        
        # Update the learning rate as needed
        lr_scheduler.step()
          
        if train_config.run_validation:
            eval_ppl, eval_epoch_loss = evaluation(model, train_config, eval_dataloader, local_rank, tokenizer)
            checkpoint_start_time = time.perf_counter()
            if train_config.save_model and eval_epoch_loss < best_val_loss:
                if train_config.enable_fsdp:
                    dist.barrier()
                if train_config.use_peft:
                    if train_config.enable_fsdp:
                        if rank==0:
                            print(f"we are about to save the PEFT modules")
                    else:
                        print(f"we are about to save the PEFT modules")
                    model.save_pretrained(train_config.output_dir)  
                    if train_config.enable_fsdp:
                        if rank==0: 
                            print(f"PEFT modules are saved in {train_config.output_dir} directory")
                    else:
                        print(f"PEFT modules are saved in {train_config.output_dir} directory")
                        
                else:
                    if not train_config.use_peft and fsdp_config.checkpoint_type == StateDictType.FULL_STATE_DICT:
                        
                        save_model_checkpoint(
                            model, optimizer, rank, train_config, epoch=epoch
                        )
                    elif not train_config.use_peft and fsdp_config.checkpoint_type == StateDictType.SHARDED_STATE_DICT:
                        print(" Saving the FSDP model checkpoints using SHARDED_STATE_DICT")
                        print("=====================================================")
                        
                        save_model_and_optimizer_sharded(model, rank, train_config)
                        if train_config.save_optimizer:
                            save_model_and_optimizer_sharded(model, rank, train_config, optim=optimizer)
                            print(" Saving the FSDP model checkpoints and optimizer using SHARDED_STATE_DICT")
                            print("=====================================================")

                    if not train_config.use_peft and  train_config.save_optimizer:
                        save_optimizer_checkpoint(
                            model, optimizer, rank, train_config, epoch=epoch
                        )
                        print(" Saving the FSDP model checkpoints and optimizer using FULL_STATE_DICT")
                        print("=====================================================")                     
                if train_config.enable_fsdp:
                    dist.barrier()
            checkpoint_end_time = time.perf_counter() - checkpoint_start_time
            checkpoint_times.append(checkpoint_end_time)
            if eval_epoch_loss < best_val_loss:
                best_val_loss = eval_epoch_loss
                if train_config.enable_fsdp:
                    if rank==0:
                        print(f"best eval loss on epoch {epoch+1} is {best_val_loss}")
                else:
                    print(f"best eval loss on epoch {epoch+1} is {best_val_loss}")
            val_loss.append(best_val_loss)
            val_prep.append(eval_ppl)
        if train_config.enable_fsdp:
            if rank==0:
                print(f"Epoch {epoch+1}: train_perplexity={train_perplexity:.4f}, train_epoch_loss={train_epoch_loss:.4f}, epoch time {epoch_end_time}s")
        else:
            print(f"Epoch {epoch+1}: train_perplexity={train_perplexity:.4f}, train_epoch_loss={train_epoch_loss:.4f}, epoch time {epoch_end_time}s")
    avg_epoch_time = sum(epoch_times)/ len(epoch_times)
    avg_checkpoint_time = sum(checkpoint_times)/ len(checkpoint_times) if len(checkpoint_times) > 0 else 0
    avg_train_prep = sum(train_prep)/len(train_prep)
    avg_train_loss = sum(train_loss)/len(train_loss)
    if train_config.run_validation:
        avg_eval_prep = sum(val_prep)/len(val_prep) 
        avg_eval_loss = sum(val_loss)/len(val_loss) 

    results['avg_train_prep'] = avg_train_prep
    results['avg_train_loss'] = avg_train_loss
    if train_config.run_validation:
        results['avg_eval_prep'] = avg_eval_prep
        results['avg_eval_loss'] = avg_eval_loss
    results["avg_epoch_time"] = avg_epoch_time
    results["avg_checkpoint_time"] = avg_checkpoint_time
    
    #saving the training params including fsdp setting for reference.
    if train_config.enable_fsdp and not train_config.use_peft:
        save_train_params(train_config, fsdp_config, rank)
        
    return results

def evaluation(model,train_config, eval_dataloader, local_rank, tokenizer):
    """
    Evaluates the model on the given dataloader
    
    Args:
        model: The model to evaluate
        eval_dataloader: The dataloader containing the evaluation data
        local_rank: The rank of the current node in a distributed setting
        tokenizer: The tokenizer used to decode predictions
    
    Returns: eval_ppl, eval_epoch_loss
    """
    if train_config.enable_fsdp:
        world_size = int(os.environ["WORLD_SIZE"]) 
    model.eval()
    eval_preds = []
    eval_loss = 0.0  # Initialize evaluation loss
    with MemoryTrace() as memtrace:
        for step, batch in enumerate(tqdm(eval_dataloader,colour="green", desc="evaluating Epoch", dynamic_ncols=True)):
            for key in batch.keys():
                if train_config.enable_fsdp:
                    batch[key] = batch[key].to(local_rank)
                else:
                    batch[key] = batch[key].to('cuda:0')
            # Ensure no gradients are computed for this scope to save memory
            with torch.no_grad():
                # Forward pass and compute loss
                outputs = model(**batch)
                loss = outputs.loss
                eval_loss += loss.detach().float()
            # Decode predictions and add to evaluation predictions list
            preds = torch.argmax(outputs.logits, -1)
            eval_preds.extend(
                tokenizer.batch_decode(preds.detach().cpu().numpy(), skip_special_tokens=True)
            )
    
    # If there's more than one CUDA device, reduce evaluation loss across all devices
    if torch.cuda.device_count() > 1 and train_config.enable_fsdp:
        dist.all_reduce(eval_loss, op=dist.ReduceOp.SUM)
    
    # Compute average loss and perplexity
    eval_epoch_loss = eval_loss / len(eval_dataloader)
    if train_config.enable_fsdp:
        eval_epoch_loss = eval_epoch_loss/world_size
    eval_ppl = torch.exp(eval_epoch_loss)
    
    # Print evaluation metrics
    if train_config.enable_fsdp:
        if local_rank==0:
            print(f" {eval_ppl=} {eval_epoch_loss=}")
    else:
        print(f" {eval_ppl=} {eval_epoch_loss=}")
        
    return eval_ppl, eval_epoch_loss

def freeze_transformer_layers(model, num_layer):
   for i, layer in enumerate(model.model.layers):
            if i < num_layer:
                for param in layer.parameters():
                    param.requires_grad = False


def check_frozen_layers_peft_model(model):
     for i, layer in enumerate(model.base_model.model.model.layers):
            for name, param in layer.named_parameters():
                print(f"Layer {i}, parameter {name}: requires_grad = {param.requires_grad}")
                
                
def setup():
    """Initialize the process group for distributed training"""
    dist.init_process_group("nccl")


def setup_environ_flags(rank):
    """Set environment flags for debugging purposes"""
    os.environ["TORCH_SHOW_CPP_STACKTRACES"] = str(1)
    os.environ["NCCL_ASYNC_ERROR_HANDLING"] = str(1)
    # os.environ["TORCH_DISTRIBUTED_DEBUG"] = "DETAIL"
    # This flag will help with CUDA memory fragmentations that can lead into OOM in some cases.
    # Note this is only availble in PyTorch Nighlies (as of July 30 2023)
    # os.environ['PYTORCH_CUDA_ALLOC_CONF']='expandable_segments:True' 
    if rank == 0:
        print(f"--> Running with torch dist debug set to detail")


def cleanup():
    """Clean up the process group after training"""
    dist.destroy_process_group()


def clear_gpu_cache(rank=None):
    """Clear the GPU cache for all ranks"""
    if rank == 0:
        print(f"Clearing GPU cache for all ranks")
    torch.cuda.empty_cache()


def get_parameter_dtypes(model):
    """Get the data types of model parameters"""
    parameter_dtypes = {}
    for name, parameter in model.named_parameters():
        parameter_dtypes[name] = parameter.dtype
    return parameter_dtypes

def print_model_size(model, config, rank: int = 0) -> None:
    """
    Print model name, the number of trainable parameters and initialization time.

    Args:
        model: The PyTorch model.
        model_name (str): Name of the model.
        init_time_start (float): Initialization start time.
        init_time_end (float): Initialization end time.
        rank (int, optional): Current process's rank. Defaults to 0.
    """
    if rank == 0:
        print(f"--> Model {config.model_name}")
        total_params = sum(p.numel() for p in model.parameters() if p.requires_grad)
        print(f"\n--> {config.model_name} has {total_params / 1e6} Million params\n")




def get_policies(cfg, rank):
    """Get the policies for mixed precision and fsdp wrapping"""
    
    verify_bfloat_support = (
    torch.version.cuda
    and torch.cuda.is_bf16_supported()
    and packaging.version.parse(torch.version.cuda).release >= (11, 0)
    and dist.is_nccl_available()
    and nccl.version() >= (2, 10)
    )


    mixed_precision_policy = None
    wrapping_policy = None

    # Mixed precision
    if cfg.mixed_precision:
        bf16_ready = verify_bfloat_support

        if bf16_ready and not cfg.use_fp16:
            mixed_precision_policy = bfSixteen_mixed
            if rank == 0:
                print(f"bFloat16 enabled for mixed precision - using bfSixteen policy")
        elif cfg.use_fp16:
            mixed_precision_policy = fpSixteen
            if rank == 0:
                print(f"FP16 enabled")
        else:
            print(f"bFloat16 support not present. Using FP32, and not mixed precision")
    wrapping_policy = get_llama_wrapper()
    return mixed_precision_policy, wrapping_policy

def save_train_params(train_config, fsdp_config, rank):
    """
    This function saves the train_config and FSDP config into a train_params.yaml.
    This will be used by converter script in the inference folder to fetch the HF model name or path.
    It also would be hepful as a log for future references.
    """
    # Convert the train_config and fsdp_config objects to dictionaries, 
    # converting all values to strings to ensure they can be serialized into a YAML file
    train_config_dict = {k: str(v) for k, v in vars(train_config).items() if not k.startswith('__')}
    fsdp_config_dict = {k: str(v) for k, v in vars(fsdp_config).items() if not k.startswith('__')}
    # Merge the two dictionaries into one
    train_params_dict = {**train_config_dict, **fsdp_config_dict}
    # Construct the folder name (follwoing FSDP checkpointing style) using properties of the train_config object
    folder_name = (
    train_config.dist_checkpoint_root_folder
    + "/"
    + train_config.dist_checkpoint_folder
    + "-"
    + train_config.model_name
    )

    save_dir = Path.cwd() / folder_name
    # If the directory does not exist, create it
    if not os.path.exists(save_dir):
        os.makedirs(save_dir)
    # Convert the dictionary to a YAML string
    config_yaml = yaml.dump(train_params_dict, indent=4)
    file_name = os.path.join(save_dir,'train_params.yaml')

    # Check if there's a directory with the same name as the file
    if os.path.isdir(file_name):
        print(f"Error: {file_name} is a directory, not a file.")
    else:
        # Write the YAML string to the file
        with open(file_name, 'w') as f:
            f.write(config_yaml)
        if rank==0:
            print(f"training params are saved in {file_name}")<|MERGE_RESOLUTION|>--- conflicted
+++ resolved
@@ -26,7 +26,7 @@
 def set_tokenizer_params(tokenizer: LlamaTokenizer):
     tokenizer.pad_token_id = 0
     tokenizer.padding_side = "left"
-    
+
 # Converting Bytes to Megabytes
 def byte2mb(x):
     return int(x / 2**20)
@@ -34,7 +34,7 @@
 def train(model, train_dataloader,eval_dataloader, tokenizer, optimizer, lr_scheduler, gradient_accumulation_steps, train_config, fsdp_config=None, local_rank=None, rank=None):
     """
     Trains the model on the given dataloader
-    
+
     Args:
         model: The model to be trained
         train_dataloader: The dataloader containing the training data
@@ -46,18 +46,18 @@
         train_config: The training configuration
         eval_dataloader: The dataloader containing the eval data
         tokenizer: tokenizer used in the eval for decoding the predicitons
-    
+
     Returns: results dictionary containing average training and validation perplexity and loss
     """
     # Create a gradient scaler for fp16
     if train_config.use_fp16 and train_config.enable_fsdp:
         scaler = ShardedGradScaler()
     elif train_config.use_fp16 and not train_config.enable_fsdp:
-        scaler = torch.cuda.amp.GradScaler() 
+        scaler = torch.cuda.amp.GradScaler()
     if train_config.enable_fsdp:
         world_size = int(os.environ["WORLD_SIZE"])
     autocast = torch.cuda.amp.autocast if train_config.use_fp16 else nullcontext
-    
+
     train_prep = []
     train_loss = []
     val_prep = []
@@ -78,14 +78,9 @@
                     if train_config.enable_fsdp:
                         batch[key] = batch[key].to(local_rank)
                     else:
-<<<<<<< HEAD
                         batch[key] = batch[key].to('cuda:0')
-                loss = model(**batch).loss
-=======
-                        batch[key] = batch[key].to('cuda:0')              
                 with autocast():
                     loss = model(**batch).loss
->>>>>>> b7fd81c7
                 loss = loss / gradient_accumulation_steps
                 total_loss += loss.detach().float()
                 if train_config.use_fp16:
@@ -106,9 +101,9 @@
 
                 pbar.set_description(f"Training Epoch: {epoch+1}/{train_config.num_epochs}, step {step}/{len(train_dataloader)} completed (loss: {loss.detach().float()})")
             pbar.close()
-                
+
         epoch_end_time = time.perf_counter()-epoch_start_time
-        epoch_times.append(epoch_end_time)    
+        epoch_times.append(epoch_end_time)
         # Reducing total_loss across all devices if there's more than one CUDA device
         if torch.cuda.device_count() > 1 and train_config.enable_fsdp:
             dist.all_reduce(total_loss, op=dist.ReduceOp.SUM)
@@ -116,10 +111,10 @@
         if train_config.enable_fsdp:
             train_epoch_loss = train_epoch_loss/world_size
         train_perplexity = torch.exp(train_epoch_loss)
-        
+
         train_prep.append(train_perplexity)
         train_loss.append(train_epoch_loss)
-        
+
         if train_config.enable_fsdp:
             if rank==0:
                 print(f"Max CUDA memory allocated was {memtrace.peak} GB")
@@ -133,10 +128,10 @@
             print(f"Peak active CUDA memory was {memtrace.peak_active_gb} GB")
             print(f"Cuda Malloc retires : {memtrace.cuda_malloc_retires}")
             print(f"CPU Total Peak Memory consumed during the train (max): {memtrace.cpu_peaked + memtrace.cpu_begin} GB")
-        
+
         # Update the learning rate as needed
         lr_scheduler.step()
-          
+
         if train_config.run_validation:
             eval_ppl, eval_epoch_loss = evaluation(model, train_config, eval_dataloader, local_rank, tokenizer)
             checkpoint_start_time = time.perf_counter()
@@ -149,23 +144,23 @@
                             print(f"we are about to save the PEFT modules")
                     else:
                         print(f"we are about to save the PEFT modules")
-                    model.save_pretrained(train_config.output_dir)  
+                    model.save_pretrained(train_config.output_dir)
                     if train_config.enable_fsdp:
-                        if rank==0: 
+                        if rank==0:
                             print(f"PEFT modules are saved in {train_config.output_dir} directory")
                     else:
                         print(f"PEFT modules are saved in {train_config.output_dir} directory")
-                        
+
                 else:
                     if not train_config.use_peft and fsdp_config.checkpoint_type == StateDictType.FULL_STATE_DICT:
-                        
+
                         save_model_checkpoint(
                             model, optimizer, rank, train_config, epoch=epoch
                         )
                     elif not train_config.use_peft and fsdp_config.checkpoint_type == StateDictType.SHARDED_STATE_DICT:
                         print(" Saving the FSDP model checkpoints using SHARDED_STATE_DICT")
                         print("=====================================================")
-                        
+
                         save_model_and_optimizer_sharded(model, rank, train_config)
                         if train_config.save_optimizer:
                             save_model_and_optimizer_sharded(model, rank, train_config, optim=optimizer)
@@ -177,7 +172,7 @@
                             model, optimizer, rank, train_config, epoch=epoch
                         )
                         print(" Saving the FSDP model checkpoints and optimizer using FULL_STATE_DICT")
-                        print("=====================================================")                     
+                        print("=====================================================")
                 if train_config.enable_fsdp:
                     dist.barrier()
             checkpoint_end_time = time.perf_counter() - checkpoint_start_time
@@ -201,8 +196,8 @@
     avg_train_prep = sum(train_prep)/len(train_prep)
     avg_train_loss = sum(train_loss)/len(train_loss)
     if train_config.run_validation:
-        avg_eval_prep = sum(val_prep)/len(val_prep) 
-        avg_eval_loss = sum(val_loss)/len(val_loss) 
+        avg_eval_prep = sum(val_prep)/len(val_prep)
+        avg_eval_loss = sum(val_loss)/len(val_loss)
 
     results['avg_train_prep'] = avg_train_prep
     results['avg_train_loss'] = avg_train_loss
@@ -211,27 +206,27 @@
         results['avg_eval_loss'] = avg_eval_loss
     results["avg_epoch_time"] = avg_epoch_time
     results["avg_checkpoint_time"] = avg_checkpoint_time
-    
+
     #saving the training params including fsdp setting for reference.
     if train_config.enable_fsdp and not train_config.use_peft:
         save_train_params(train_config, fsdp_config, rank)
-        
+
     return results
 
 def evaluation(model,train_config, eval_dataloader, local_rank, tokenizer):
     """
     Evaluates the model on the given dataloader
-    
+
     Args:
         model: The model to evaluate
         eval_dataloader: The dataloader containing the evaluation data
         local_rank: The rank of the current node in a distributed setting
         tokenizer: The tokenizer used to decode predictions
-    
+
     Returns: eval_ppl, eval_epoch_loss
     """
     if train_config.enable_fsdp:
-        world_size = int(os.environ["WORLD_SIZE"]) 
+        world_size = int(os.environ["WORLD_SIZE"])
     model.eval()
     eval_preds = []
     eval_loss = 0.0  # Initialize evaluation loss
@@ -253,24 +248,24 @@
             eval_preds.extend(
                 tokenizer.batch_decode(preds.detach().cpu().numpy(), skip_special_tokens=True)
             )
-    
+
     # If there's more than one CUDA device, reduce evaluation loss across all devices
     if torch.cuda.device_count() > 1 and train_config.enable_fsdp:
         dist.all_reduce(eval_loss, op=dist.ReduceOp.SUM)
-    
+
     # Compute average loss and perplexity
     eval_epoch_loss = eval_loss / len(eval_dataloader)
     if train_config.enable_fsdp:
         eval_epoch_loss = eval_epoch_loss/world_size
     eval_ppl = torch.exp(eval_epoch_loss)
-    
+
     # Print evaluation metrics
     if train_config.enable_fsdp:
         if local_rank==0:
             print(f" {eval_ppl=} {eval_epoch_loss=}")
     else:
         print(f" {eval_ppl=} {eval_epoch_loss=}")
-        
+
     return eval_ppl, eval_epoch_loss
 
 def freeze_transformer_layers(model, num_layer):
@@ -284,8 +279,8 @@
      for i, layer in enumerate(model.base_model.model.model.layers):
             for name, param in layer.named_parameters():
                 print(f"Layer {i}, parameter {name}: requires_grad = {param.requires_grad}")
-                
-                
+
+
 def setup():
     """Initialize the process group for distributed training"""
     dist.init_process_group("nccl")
@@ -298,7 +293,7 @@
     # os.environ["TORCH_DISTRIBUTED_DEBUG"] = "DETAIL"
     # This flag will help with CUDA memory fragmentations that can lead into OOM in some cases.
     # Note this is only availble in PyTorch Nighlies (as of July 30 2023)
-    # os.environ['PYTORCH_CUDA_ALLOC_CONF']='expandable_segments:True' 
+    # os.environ['PYTORCH_CUDA_ALLOC_CONF']='expandable_segments:True'
     if rank == 0:
         print(f"--> Running with torch dist debug set to detail")
 
@@ -343,7 +338,7 @@
 
 def get_policies(cfg, rank):
     """Get the policies for mixed precision and fsdp wrapping"""
-    
+
     verify_bfloat_support = (
     torch.version.cuda
     and torch.cuda.is_bf16_supported()
@@ -379,7 +374,7 @@
     This will be used by converter script in the inference folder to fetch the HF model name or path.
     It also would be hepful as a log for future references.
     """
-    # Convert the train_config and fsdp_config objects to dictionaries, 
+    # Convert the train_config and fsdp_config objects to dictionaries,
     # converting all values to strings to ensure they can be serialized into a YAML file
     train_config_dict = {k: str(v) for k, v in vars(train_config).items() if not k.startswith('__')}
     fsdp_config_dict = {k: str(v) for k, v in vars(fsdp_config).items() if not k.startswith('__')}
